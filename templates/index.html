<!DOCTYPE html>
<html lang="en">
<head>
    <meta charset="UTF-8">
    <meta name="viewport" content="width=device-width, initial-scale=1.0">
    <title>AI-Enhanced Password Analyzer</title>
    <link rel="preconnect" href="https://fonts.googleapis.com">
    <link rel="preconnect" href="https://fonts.gstatic.com" crossorigin>
    <link href="https://fonts.googleapis.com/css2?family=Poppins:wght@300;400;500;600;700&display=swap" rel="stylesheet">
    <link rel="stylesheet" href="https://cdnjs.cloudflare.com/ajax/libs/font-awesome/6.4.0/css/all.min.css">
    <!-- Tailwind CSS CDN -->
    <script src="https://cdn.tailwindcss.com"></script>
    <script>
        tailwind.config = {
            darkMode: 'class',
            theme: {
                extend: {
                    fontFamily: {
                        poppins: ['Poppins', 'sans-serif'],
                    },
                    colors: {
                        primary: {
                            50: '#f0f9ff',
                            100: '#e0f2fe',
                            200: '#bae6fd',
                            300: '#7dd3fc',
                            400: '#38bdf8',
                            500: '#0ea5e9',
                            600: '#0284c7',
                            700: '#0369a1',
                            800: '#075985',
                            900: '#0c4a6e',
                        },
                        dark: {
                            800: '#1e293b',
                            900: '#0f172a',
                        }
                    },
                    animation: {
                        'spin-slow': 'spin 3s linear infinite',
                    }
                }
            }
        }
    </script>
    <style type="text/css">
        /* Custom styles that can't be easily done with Tailwind */
        .security-score-badge {
            background: conic-gradient(rgba(0, 0, 0, 0.2) 100%, rgba(0, 0, 0, 0.2) 100%);
        }
        
        .dark .chart-wrapper canvas {
            filter: brightness(0.9);
        }
        
        @keyframes glow {
            0%, 100% { text-shadow: 0 0 5px rgba(79, 209, 197, 0.8), 0 0 10px rgba(79, 209, 197, 0.5); }
            50% { text-shadow: 0 0 15px rgba(79, 209, 197, 0.8), 0 0 20px rgba(79, 209, 197, 0.5); }
        }
        
        .glowing-text {
            animation: glow 2s ease-in-out infinite;
            color: #4fd1c5;
        }

        /* Preserve original class names for JavaScript compatibility */
        .strength-card, .improvement-card, .crack-time-card, .entropy-card, 
        .vulnerability-card, .ai-card, .full-width {
            @apply bg-white dark:bg-dark-800 rounded-xl shadow-lg p-6 mb-6;
        }

        .results-grid {
            @apply grid grid-cols-1 md:grid-cols-2 gap-6;
        }

        .charts-container {
            @apply grid grid-cols-1 md:grid-cols-2 gap-6;
        }

        .chart-wrapper {
            @apply p-4 bg-gray-50 dark:bg-dark-900 rounded-lg;
        }

        .unique-features {
            @apply grid grid-cols-1 md:grid-cols-2 lg:grid-cols-3 gap-6;
        }

        .unique-feature-card {
            @apply p-5 border border-gray-200 dark:border-gray-700 rounded-lg hover:shadow-md transition-shadow;
        }
    </style>
</head>
<body class="font-poppins bg-gray-50 dark:bg-dark-900 dark:text-gray-100 min-h-screen transition-colors duration-300">
    <!-- Theme toggle switch -->
    <div class="theme-switch-container fixed top-4 right-4 z-50">
        <label class="theme-switch relative inline-flex items-center cursor-pointer">
            <input type="checkbox" id="themeToggle" class="sr-only">
            <div class="theme-slider w-14 h-7 bg-gray-700 dark:bg-gray-600 rounded-full p-1 flex items-center">
                <div class="w-5 h-5 bg-white rounded-full shadow-md transform transition-transform duration-300 translate-x-0 dark:translate-x-7 flex items-center justify-center">
                    <i class="fas fa-moon text-xs text-gray-700 dark:hidden theme-icons"></i>
                    <i class="fas fa-sun text-xs text-amber-500 hidden dark:block theme-icons"></i>
                </div>
            </div>
        </label>
    </div>
    
    <!-- User authentication menu -->
    <div class="auth-menu fixed top-4 left-4 z-50">
        {% if current_user.is_authenticated %}
            <div class="user-info-menu relative">
                <button class="username-display flex items-center space-x-2 bg-white dark:bg-dark-800 px-3 py-2 rounded-lg shadow-md hover:shadow-lg transition-shadow">
                    <span class="text-sm font-medium">{{ current_user.username }}</span>
                    <i class="fas fa-chevron-down text-xs"></i>
                </button>
                <div class="dropdown-menu absolute left-0 top-full mt-2 w-48 bg-white dark:bg-dark-800 rounded-lg shadow-lg overflow-hidden hidden">
                    <a href="{{ url_for('dashboard') }}" class="menu-item flex items-center space-x-2 px-4 py-3 hover:bg-gray-100 dark:hover:bg-dark-900 transition-colors">
                        <i class="fas fa-vault text-primary-600 dark:text-primary-400"></i>
                        <span>My Passwords</span>
                    </a>
                    <a href="{{ url_for('logout') }}" class="menu-item flex items-center space-x-2 px-4 py-3 hover:bg-gray-100 dark:hover:bg-dark-900 transition-colors">
                        <i class="fas fa-sign-out-alt text-primary-600 dark:text-primary-400"></i>
                        <span>Logout</span>
                    </a>
                </div>
            </div>
        {% else %}
            <div class="auth-buttons flex space-x-2">
                <a href="{{ url_for('login') }}" class="auth-btn login-btn flex items-center space-x-1 bg-white dark:bg-dark-800 px-3 py-2 rounded-lg shadow-md hover:shadow-lg transition-shadow">
                    <i class="fas fa-sign-in-alt text-primary-600 dark:text-primary-400"></i>
                    <span class="text-sm font-medium">Login</span>
                </a>
                <a href="{{ url_for('register') }}" class="auth-btn register-btn flex items-center space-x-1 bg-primary-600 text-white px-3 py-2 rounded-lg shadow-md hover:shadow-lg transition-shadow">
                    <i class="fas fa-user-plus"></i>
                    <span class="text-sm font-medium">Register</span>
                </a>
            </div>
        {% endif %}
    </div>
    
    <!-- Flash Messages -->
    {% with messages = get_flashed_messages(with_categories=true) %}
        {% if messages %}
            <div class="flash-container fixed top-20 right-4 z-50 w-80 space-y-2">
                {% for category, message in messages %}
                    <div class="flash-message {{ category }} flex items-center justify-between p-4 rounded-lg shadow-lg {% if category == 'success' %}bg-green-100 text-green-800 dark:bg-green-800 dark:text-green-100{% elif category == 'error' %}bg-red-100 text-red-800 dark:bg-red-800 dark:text-red-100{% else %}bg-blue-100 text-blue-800 dark:bg-blue-800 dark:text-blue-100{% endif %}">
                        <span>{{ message }}</span>
                        <button class="close-flash ml-2 text-gray-500 hover:text-gray-700 dark:text-gray-300 dark:hover:text-gray-100">
                            <i class="fas fa-times"></i>
                        </button>
                    </div>
                {% endfor %}
            </div>
        {% endif %}
    {% endwith %}
    
    <div class="analyzer-container max-w-7xl mx-auto px-4 sm:px-6 lg:px-8 py-12">
        <h1 class="text-4xl md:text-5xl font-bold text-center mb-8 dark:text-white">
            AI-Enhanced Password Analyzer <span class="glowing-text">Pro</span>
        </h1>
        
        <!-- Password input section -->
        <div class="input-container bg-white dark:bg-dark-800 rounded-xl shadow-lg p-6 mb-8">
            <div class="relative flex flex-col md:flex-row gap-4">
                <div class="relative flex-grow">
                    <input type="password" id="passwordInput" placeholder="Enter your password to analyze" 
                           class="w-full px-4 py-3 rounded-lg border border-gray-300 dark:border-gray-700 bg-white dark:bg-dark-900 focus:outline-none focus:ring-2 focus:ring-primary-500 dark:text-white">
                    <button id="togglePassword" class="absolute right-3 top-1/2 transform -translate-y-1/2 text-gray-500 dark:text-gray-400 hover:text-gray-700 dark:hover:text-gray-200">
                        <i class="fas fa-eye"></i>
                    </button>
                </div>
                <button id="analyzeBtn" class="gradient-button px-6 py-3 rounded-lg bg-gradient-to-r from-primary-600 to-primary-500 text-white font-semibold hover:from-primary-700 hover:to-primary-600 focus:outline-none focus:ring-2 focus:ring-primary-500 focus:ring-offset-2 transition-all shadow-md">
                    Analyze
                </button>
            </div>
            
            <!-- Max crack time selector section -->
            <div class="threshold-container mt-6 flex flex-col md:flex-row items-center gap-4">
                <div class="w-full md:w-auto flex items-center">
                    <label for="crackTimeThreshold" class="mr-3 text-sm font-medium text-gray-700 dark:text-gray-300">Maximum acceptable crack time:</label>
                    <select id="crackTimeThreshold" class="rounded-lg border border-gray-300 dark:border-gray-700 bg-white dark:bg-dark-900 text-gray-700 dark:text-white py-2 px-3 focus:outline-none focus:ring-2 focus:ring-primary-500">
                        <option value="instant">Instant (Not secure)</option>
                        <option value="seconds">Seconds (Not secure)</option>
                        <option value="minutes">Minutes (Not secure)</option>
                        <option value="hours">Hours (Not secure)</option>
                        <option value="days">Days (Minimum security)</option>
                        <option value="months">Months (Better security)</option>
                        <option value="years">Years (Good security)</option>
                        <option value="centuries" selected>Centuries (Excellent security)</option>
                    </select>
                </div>
                <button id="generateBtn" class="gradient-button w-full md:w-auto px-6 py-3 rounded-lg bg-gradient-to-r from-primary-600 to-primary-500 text-white font-semibold hover:from-primary-700 hover:to-primary-600 focus:outline-none focus:ring-2 focus:ring-primary-500 focus:ring-offset-2 transition-all shadow-md">
                    Generate Secure Password
                </button>
            </div>
        </div>
        
        <!-- Loading indicator -->
<<<<<<< HEAD
        <div id="loading" class="hidden flex flex-col items-center justify-center py-12">
            <div class="spinner w-16 h-16 border-4 border-primary-200 border-t-primary-600 rounded-full animate-spin-slow"></div>
            <p class="mt-4 text-lg">Analyzing with <span class="glowing-text">DeepSeek AI</span>...</p>
            <p class="text-sm text-gray-600 dark:text-gray-400">Cross-referencing with 14.3 million leaked passwords...</p>
=======
        <div id="loading" class="hidden">
            <div class="spinner"></div>
            <p>Analyzing with <span class="glowing-text">Advanced AI</span>...</p>
            <p>Cross-referencing with 14.3 million leaked passwords...</p>
>>>>>>> 81b10fc7
        </div>
        
        <!-- Results container -->
        <div id="resultsContainer" class="hidden">
            <!-- Save password section (only for logged-in users) -->
            {% if current_user.is_authenticated %}
            <div id="savePasswordSection" class="save-password-section bg-white dark:bg-dark-800 rounded-xl shadow-lg p-6 mb-6">
                <div class="save-password-header flex items-center space-x-3 mb-4">
                    <i class="fas fa-save text-2xl text-primary-600 dark:text-primary-400"></i>
                    <div>
                        <h3 class="text-xl font-semibold">Save this password</h3>
                        <p class="text-sm text-gray-600 dark:text-gray-400">Save this password securely in your encrypted vault</p>
                    </div>
                </div>
                <div class="save-password-form">
                    <div class="grid grid-cols-1 md:grid-cols-2 gap-4 mb-4">
                        <div class="form-group">
                            <label for="passwordLabel" class="block text-sm font-medium text-gray-700 dark:text-gray-300 mb-1">Label (optional)</label>
                            <input type="text" id="passwordLabel" placeholder="e.g., Work Email" 
                                class="w-full px-3 py-2 rounded-lg border border-gray-300 dark:border-gray-700 bg-white dark:bg-dark-900 focus:outline-none focus:ring-2 focus:ring-primary-500 dark:text-white">
                        </div>
                        <div class="form-group">
                            <label for="passwordWebsite" class="block text-sm font-medium text-gray-700 dark:text-gray-300 mb-1">Website (optional)</label>
                            <input type="text" id="passwordWebsite" placeholder="e.g., example.com" 
                                class="w-full px-3 py-2 rounded-lg border border-gray-300 dark:border-gray-700 bg-white dark:bg-dark-900 focus:outline-none focus:ring-2 focus:ring-primary-500 dark:text-white">
                        </div>
                    </div>
                    <button id="savePasswordBtn" class="save-btn gradient-button w-full md:w-auto px-6 py-3 rounded-lg bg-gradient-to-r from-primary-600 to-primary-500 text-white font-semibold hover:from-primary-700 hover:to-primary-600 focus:outline-none focus:ring-2 focus:ring-primary-500 focus:ring-offset-2 transition-all shadow-md">
                        <i class="fas fa-lock mr-2"></i> Save Securely
                    </button>
                </div>
            </div>
            {% endif %}
            
            <div class="results-grid">
                <!-- Strength card -->
                <div class="result-card strength-card">
                    <h2 class="text-xl font-bold mb-4">Password Strength</h2>
                    <div class="strength-container flex items-center space-x-4">
                        <div class="security-score-badge w-20 h-20 rounded-full flex items-center justify-center text-2xl font-bold text-white" style="--score: 0%;">0</div>
                        <div class="strength-details flex-grow">
                            <div class="strength-label text-sm font-medium text-gray-600 dark:text-gray-400">Security Score</div>
                            <div class="strength-rating-label text-lg font-semibold">Weak</div>
                            <div id="strengthMeter" class="w-full h-2 bg-gray-200 dark:bg-gray-700 rounded-full mt-1">
                                <div class="meter-fill h-full bg-red-500 rounded-full w-0 transition-all duration-500"></div>
                            </div>
                        </div>
                    </div>
                    <div id="scoreValue" class="hidden">0</div>
                    <div class="strength-description mt-4 p-3 bg-gray-100 dark:bg-dark-900 rounded-lg">
                        <div class="strength-tip flex items-start space-x-2">
                            <i class="fas fa-info-circle text-primary-600 dark:text-primary-400 mt-1"></i>
                            <span id="strengthTip" class="text-sm">Enter a password to analyze its strength</span>
                        </div>
                    </div>
                </div>
                
                <!-- Improvement card -->
                <div class="result-card improvement-card">
                    <h2 class="text-xl font-bold mb-4">Improved Password</h2>
                    <div class="improved-password-container">
                        <div class="improvement-label text-sm font-medium text-gray-600 dark:text-gray-400 mb-2">Our Suggestion</div>
                        <div class="improved-password-display flex items-center space-x-2 p-3 bg-gray-100 dark:bg-dark-900 rounded-lg mb-3">
                            <div id="improvedPassword" class="flex-grow font-mono"></div>
                            <button id="copyImproved" class="text-primary-600 dark:text-primary-400 hover:text-primary-800 dark:hover:text-primary-300">
                                <i class="fas fa-copy"></i> Copy
                            </button>
                        </div>
                        <div id="improvementReasoning" class="text-sm text-gray-700 dark:text-gray-300"></div>
                    </div>
                </div>
                
                <!-- Crack time card -->
                <div class="result-card crack-time-card">
                    <h2 class="text-xl font-bold mb-4">Time to Crack</h2>
                    <div id="crackTimeValue" class="large-text text-2xl font-bold text-center my-4"></div>
                    <div class="overflow-x-auto">
                        <table id="attackTable" class="min-w-full divide-y divide-gray-200 dark:divide-gray-700">
                            <tr>
                                <th class="px-4 py-2 text-left text-sm font-semibold text-gray-700 dark:text-gray-300">Attack Vector</th>
                                <th class="px-4 py-2 text-left text-sm font-semibold text-gray-700 dark:text-gray-300">Estimated Time</th>
                            </tr>
                        </table>
                    </div>
                </div>
                
                <!-- Entropy card -->
                <div class="result-card entropy-card">
                    <h2 class="text-xl font-bold mb-4">Password Entropy</h2>
                    <div class="entropy-container flex items-center space-x-4">
                        <div class="entropy-badge w-20 h-20 rounded-full bg-gray-200 dark:bg-gray-700 flex flex-col items-center justify-center">
                            <span id="entropyValue" class="text-2xl font-bold">0</span>
                            <span class="entropy-unit text-xs text-gray-600 dark:text-gray-400">bits</span>
                        </div>
                        <div class="entropy-details flex-grow">
                            <div class="entropy-label text-sm font-medium text-gray-600 dark:text-gray-400 mb-1">Information Density</div>
                            <div class="entropy-gauge h-2 bg-gray-200 dark:bg-gray-700 rounded-full">
                                <div class="gauge-fill h-full bg-red-500 rounded-full w-0 transition-all duration-500"></div>
                            </div>
                            <div class="gauge-markers flex justify-between text-xs text-gray-600 dark:text-gray-400 mt-1">
                                <span>Low</span>
                                <span>Medium</span>
                                <span>High</span>
                            </div>
                            <p id="bitsExplanation" class="entropy-explanation text-sm mt-2">Entropy measures password randomness</p>
                        </div>
                    </div>
                    <div class="rockyou-check mt-4">
                        <div id="inCommonDb" class="warning hidden p-3 bg-red-100 dark:bg-red-900/30 text-red-800 dark:text-red-300 rounded-lg flex items-center space-x-2">
                            <i class="fas fa-exclamation-triangle"></i>
                            <span>Found in leaked password database</span>
                        </div>
                    </div>
                </div>
                
                <!-- Enhanced visualization section -->
                <div class="result-card full-width">
                    <h2 class="text-xl font-bold mb-6">Advanced Visualizations</h2>
                    <div class="charts-container">
                        <div class="chart-wrapper vulnerability-chart">
                            <h3 class="text-lg font-semibold mb-3">Password Vulnerability Analysis</h3>
                            <div class="aspect-w-16 aspect-h-9">
                                <canvas id="attackChart"></canvas>
                            </div>
                        </div>
                        <div class="chart-wrapper dna-chart">
                            <h3 class="text-lg font-semibold mb-3">Character Composition</h3>
                            <div class="aspect-w-16 aspect-h-9">
                                <canvas id="passwordDnaChart"></canvas>
                            </div>
                        </div>
                        <div class="chart-wrapper radar-chart">
                            <h3 class="text-lg font-semibold mb-3">Password Security Profile</h3>
                            <div class="aspect-w-16 aspect-h-9">
                                <canvas id="securityRadarChart"></canvas>
                            </div>
                        </div>
                        <div class="chart-wrapper timeline-chart">
                            <h3 class="text-lg font-semibold mb-3">Security Over Time</h3>
                            <div class="aspect-w-16 aspect-h-9">
                                <canvas id="timeEvolutionChart"></canvas>
                            </div>
                        </div>
                    </div>
                </div>
                
                <!-- AI analysis card -->
                <div class="result-card ai-card">
<<<<<<< HEAD
                    <h2 class="text-xl font-bold mb-4 flex items-center">
                        <i class="fas fa-robot text-primary-600 dark:text-primary-400 mr-2"></i> AI Security Analysis
                    </h2>
                    <div class="deepseek-output p-4 bg-gray-50 dark:bg-dark-900 rounded-lg"></div>
=======
                    <h2><i class="fas fa-robot"></i> AI Security Analysis</h2>
                    <div class="ai-output"></div>
>>>>>>> 81b10fc7
                </div>
                
                <!-- Vulnerability card -->
                <div class="result-card vulnerability-card">
                    <h2 class="text-xl font-bold mb-4">Vulnerability Breakdown</h2>
                    <div id="vulnerabilityBreakdown"></div>
                </div>
                
                <!-- Uniqueness section -->
                <div class="result-card full-width">
                    <section class="uniqueness-section">
                        <h2 class="text-2xl font-bold mb-4">Why Our Password Analyzer Is Unique</h2>
                        <p class="mb-6 text-gray-700 dark:text-gray-300">Our AI-powered password analyzer offers advanced features not found in standard tools:</p>
                        
                        <div class="unique-features">
                            <div class="unique-feature-card">
                                <div class="icon w-12 h-12 bg-primary-100 dark:bg-primary-900/30 rounded-full flex items-center justify-center mb-4">
                                    <i class="fas fa-database text-primary-600 dark:text-primary-400 text-xl"></i>
                                </div>
                                <h3 class="text-lg font-semibold mb-2">Full RockYou Dataset</h3>
                                <p class="text-sm text-gray-600 dark:text-gray-400">Cross-references your password against the complete RockYou database of 14.3 million leaked passwords, not just a sample.</p>
                            </div>
                            
                            <div class="unique-feature-card">
                                <div class="icon w-12 h-12 bg-primary-100 dark:bg-primary-900/30 rounded-full flex items-center justify-center mb-4">
                                    <i class="fas fa-chart-line text-primary-600 dark:text-primary-400 text-xl"></i>
                                </div>
                                <h3 class="text-lg font-semibold mb-2">Future Security Timeline</h3>
                                <p class="text-sm text-gray-600 dark:text-gray-400">Shows how your password security degrades over time with advancing technology, including quantum computing threats.</p>
                            </div>
                            
                            <div class="unique-feature-card">
                                <div class="icon w-12 h-12 bg-primary-100 dark:bg-primary-900/30 rounded-full flex items-center justify-center mb-4">
                                    <i class="fas fa-dna text-primary-600 dark:text-primary-400 text-xl"></i>
                                </div>
                                <h3 class="text-lg font-semibold mb-2">Password DNA Visualization</h3>
                                <p class="text-sm text-gray-600 dark:text-gray-400">Visualizes the character composition of your password to identify structural weaknesses in your security.</p>
                            </div>
                            
                            <div class="unique-feature-card">
<<<<<<< HEAD
                                <div class="icon w-12 h-12 bg-primary-100 dark:bg-primary-900/30 rounded-full flex items-center justify-center mb-4">
                                    <i class="fas fa-brain text-primary-600 dark:text-primary-400 text-xl"></i>
                                </div>
                                <h3 class="text-lg font-semibold mb-2">DeepSeek AI Analysis</h3>
                                <p class="text-sm text-gray-600 dark:text-gray-400">Uses advanced AI to detect subtle patterns and weaknesses that traditional analyzers miss.</p>
=======
                                <div class="icon"><i class="fas fa-brain"></i></div>
                                <h3>Advanced AI Analysis</h3>
                                <p>Uses sophisticated neural networks to detect subtle patterns and weaknesses that traditional analyzers miss.</p>
>>>>>>> 81b10fc7
                            </div>
                            
                            <div class="unique-feature-card">
                                <div class="icon w-12 h-12 bg-primary-100 dark:bg-primary-900/30 rounded-full flex items-center justify-center mb-4">
                                    <i class="fas fa-key text-primary-600 dark:text-primary-400 text-xl"></i>
                                </div>
                                <h3 class="text-lg font-semibold mb-2">Threshold-Based Generation</h3>
                                <p class="text-sm text-gray-600 dark:text-gray-400">Generate passwords that meet specific security requirements based on your desired crack-time threshold.</p>
                            </div>
                            
                            <div class="unique-feature-card">
                                <div class="icon w-12 h-12 bg-primary-100 dark:bg-primary-900/30 rounded-full flex items-center justify-center mb-4">
                                    <i class="fas fa-fingerprint text-primary-600 dark:text-primary-400 text-xl"></i>
                                </div>
                                <h3 class="text-lg font-semibold mb-2">Memorability Balance</h3>
                                <p class="text-sm text-gray-600 dark:text-gray-400">Uniquely balances security with memorability, so your passwords are both secure and usable.</p>
                            </div>
                        </div>
                    </section>
                </div>
            </div>
        </div>
        
        <!-- Footer -->
<<<<<<< HEAD
        <div class="footer mt-12 text-center text-sm text-gray-600 dark:text-gray-400">
            <p>Powered by DeepSeek AI and Machine Learning</p>
=======
        <div class="footer">
            <p>Powered by Advanced Neural Networks and Machine Learning</p>
>>>>>>> 81b10fc7
            <p>Uses the complete RockYou dataset (14.3 million leaked passwords) for comprehensive analysis</p>
        </div>
    </div>
    
    <!-- Save password success/error modal -->
    <div id="saveModal" class="modal fixed inset-0 bg-black bg-opacity-50 flex items-center justify-center z-50 hidden">
        <div class="modal-content bg-white dark:bg-dark-800 rounded-xl shadow-xl max-w-md w-full mx-4">
            <div class="modal-header p-4 border-b border-gray-200 dark:border-gray-700 flex justify-between items-center">
                <h2 id="saveModalTitle" class="text-xl font-bold">Password Saved</h2>
                <span class="close-modal text-gray-500 hover:text-gray-700 dark:text-gray-400 dark:hover:text-gray-200 cursor-pointer">
                    <i class="fas fa-times"></i>
                </span>
            </div>
            <div class="modal-body p-6">
                <p id="saveModalMessage" class="mb-4">Your password has been securely saved in your encrypted vault.</p>
            </div>
            <div class="modal-footer p-4 border-t border-gray-200 dark:border-gray-700 flex justify-end space-x-3">
                <button id="saveModalClose" class="btn btn-primary px-4 py-2 bg-primary-600 text-white rounded-lg hover:bg-primary-700 transition-colors">OK</button>
                <a id="viewPasswordsLink" href="{{ url_for('dashboard') }}" class="btn btn-secondary px-4 py-2 bg-gray-200 dark:bg-gray-700 text-gray-800 dark:text-gray-200 rounded-lg hover:bg-gray-300 dark:hover:bg-gray-600 transition-colors">View All Passwords</a>
            </div>
        </div>
    </div>
    
    <!-- JavaScript files -->
    <script src="https://cdn.jsdelivr.net/npm/chart.js"></script>
    <script src="/static/js/analyzer.js"></script>
    <script src="/static/js/charts.js"></script>
    <script src="/static/js/password-generator.js"></script>
    
    <script>
        // Theme toggle functionality
        document.addEventListener('DOMContentLoaded', function() {
            const themeToggle = document.getElementById('themeToggle');
            
            // Check for saved theme preference
            const savedTheme = localStorage.getItem('theme');
            if (savedTheme === 'light') {
                document.body.classList.add('light-mode');
                themeToggle.checked = true;
            }
            
            // Toggle theme when switch is clicked
            themeToggle.addEventListener('change', function() {
                if (this.checked) {
                    document.body.classList.add('light-mode');
                    localStorage.setItem('theme', 'light');
                } else {
                    document.body.classList.remove('light-mode');
                    localStorage.setItem('theme', 'dark');
                }
                
                // Redraw charts if they exist
                if (window.passwordCharts) {
                    Object.values(window.passwordCharts).forEach(chart => {
                        if (chart && typeof chart.update === 'function') {
                            chart.update();
                        }
                    });
                }
            });
            
            // Update security score badge value and rating when score changes
            const scoreValue = document.getElementById('scoreValue');
            const securityBadge = document.querySelector('.security-score-badge');
            const strengthRating = document.querySelector('.strength-rating-label');
            const strengthTip = document.getElementById('strengthTip');
            
            // Create a MutationObserver to watch for changes to the score value
            const observer = new MutationObserver(function(mutations) {
                mutations.forEach(function(mutation) {
                    if (mutation.type === 'characterData' || mutation.type === 'childList') {
                        const score = parseInt(scoreValue.textContent);
                        securityBadge.textContent = score;
                        securityBadge.style.setProperty('--score', `${score}%`);
                        
                        // Update badge color and strength rating based on score
                        if (score < 40) {
                            securityBadge.style.background = `conic-gradient(rgba(255, 99, 132, 0.8) ${score}%, rgba(0, 0, 0, 0.2) ${score}%)`;
                            strengthRating.textContent = "Weak";
                            strengthRating.className = "strength-rating-label text-lg font-semibold text-red-500";
                            strengthTip.textContent = "Your password is vulnerable to common attacks. Consider adding more complexity.";
                        } else if (score < 70) {
                            securityBadge.style.background = `conic-gradient(rgba(255, 205, 86, 0.8) ${score}%, rgba(0, 0, 0, 0.2) ${score}%)`;
                            strengthRating.textContent = "Moderate";
                            strengthRating.className = "strength-rating-label text-lg font-semibold text-yellow-500";
                            strengthTip.textContent = "Your password has decent strength but could be improved with more variety.";
                        } else {
                            securityBadge.style.background = `conic-gradient(rgba(75, 192, 192, 0.8) ${score}%, rgba(0, 0, 0, 0.2) ${score}%)`;
                            strengthRating.textContent = "Strong";
                            strengthRating.className = "strength-rating-label text-lg font-semibold text-green-500";
                            strengthTip.textContent = "Your password has excellent security characteristics.";
                        }
                    }
                });
            });
            
            // Start observing the score value
            observer.observe(scoreValue, {
                characterData: true,
                childList: true,
                subtree: true
            });
            
            // Update entropy gauge when entropy value changes
            const entropyValue = document.getElementById('entropyValue');
            const gaugeElement = document.querySelector('.gauge-fill');
            
            // Create a mutation observer for entropy value
            const entropyObserver = new MutationObserver(function(mutations) {
                mutations.forEach(function(mutation) {
                    if (mutation.type === 'characterData' || mutation.type === 'childList') {
                        const entropy = parseFloat(entropyValue.textContent);
                        
                        // Set gauge fill percentage based on entropy (max around 100 bits)
                        let percentage = Math.min(100, entropy / 100 * 100);
                        gaugeElement.style.width = `${percentage}%`;
                        
                        // Set color based on entropy value
                        if (entropy < 40) {
                            gaugeElement.style.backgroundColor = 'rgba(255, 99, 132, 1)';
                        } else if (entropy < 70) {
                            gaugeElement.style.backgroundColor = 'rgba(255, 205, 86, 1)';
                        } else {
                            gaugeElement.style.backgroundColor = 'rgba(75, 192, 192, 1)';
                        }
                    }
                });
            });
            
            // Start observing the entropy value
            entropyObserver.observe(entropyValue, {
                characterData: true,
                childList: true,
                subtree: true
            });
        });
        
        // Close flash messages
        document.querySelectorAll('.close-flash').forEach(button => {
            button.addEventListener('click', function() {
                this.parentElement.remove();
            });
        });
        
        // User dropdown menu toggle
        const userMenu = document.querySelector('.user-info-menu');
        if (userMenu) {
            userMenu.addEventListener('click', function(e) {
                const dropdown = this.querySelector('.dropdown-menu');
                dropdown.classList.toggle('hidden');
                dropdown.classList.toggle('active');
                e.stopPropagation();
            });
            
            // Close dropdown when clicking outside
            document.addEventListener('click', function() {
                const dropdown = document.querySelector('.dropdown-menu');
                if (dropdown) {
                    dropdown.classList.add('hidden');
                    dropdown.classList.remove('active');
                }
            });
        }
        
        // Save password functionality
        const savePasswordBtn = document.getElementById('savePasswordBtn');
        if (savePasswordBtn) {
            savePasswordBtn.addEventListener('click', function() {
                const password = document.getElementById('passwordInput').value;
                const label = document.getElementById('passwordLabel').value;
                const website = document.getElementById('passwordWebsite').value;
                const score = parseInt(document.getElementById('scoreValue').textContent);
                const entropy = parseFloat(document.getElementById('entropyValue').textContent);
                
                if (!password) {
                    showSaveModal('Error', 'No password to save. Please analyze a password first.', false);
                    return;
                }
                
                // Send to server
                fetch('/save-password', {
                    method: 'POST',
                    headers: {
                        'Content-Type': 'application/json'
                    },
                    body: JSON.stringify({
                        password: password,
                        label: label,
                        website: website,
                        score: score,
                        entropy: entropy
                    })
                })
                .then(response => response.json())
                .then(data => {
                    if (data.success) {
                        showSaveModal('Password Saved', 'Your password has been securely saved in your encrypted vault.', true);
                    } else {
                        showSaveModal('Error', data.error || 'Failed to save password. Please try again.', false);
                    }
                })
                .catch(error => {
                    console.error('Error saving password:', error);
                    showSaveModal('Error', 'Failed to save password. Please try again.', false);
                });
            });
        }
        
        // Show save modal with appropriate message
        function showSaveModal(title, message, success) {
            const modal = document.getElementById('saveModal');
            const modalTitle = document.getElementById('saveModalTitle');
            const modalMessage = document.getElementById('saveModalMessage');
            const viewPasswordsLink = document.getElementById('viewPasswordsLink');
            
            modalTitle.textContent = title;
            modalMessage.textContent = message;
            viewPasswordsLink.style.display = success ? 'inline-block' : 'none';
            
            modal.style.display = 'flex';
        }
        
        // Close save modal
        document.querySelector('#saveModal .close-modal').addEventListener('click', function() {
            document.getElementById('saveModal').style.display = 'none';
        });
        
        document.getElementById('saveModalClose').addEventListener('click', function() {
            document.getElementById('saveModal').style.display = 'none';
        });
    </script>
</body>
</html>
<|MERGE_RESOLUTION|>--- conflicted
+++ resolved
@@ -195,17 +195,17 @@
         </div>
         
         <!-- Loading indicator -->
-<<<<<<< HEAD
+
         <div id="loading" class="hidden flex flex-col items-center justify-center py-12">
             <div class="spinner w-16 h-16 border-4 border-primary-200 border-t-primary-600 rounded-full animate-spin-slow"></div>
             <p class="mt-4 text-lg">Analyzing with <span class="glowing-text">DeepSeek AI</span>...</p>
             <p class="text-sm text-gray-600 dark:text-gray-400">Cross-referencing with 14.3 million leaked passwords...</p>
-=======
+
         <div id="loading" class="hidden">
             <div class="spinner"></div>
             <p>Analyzing with <span class="glowing-text">Advanced AI</span>...</p>
             <p>Cross-referencing with 14.3 million leaked passwords...</p>
->>>>>>> 81b10fc7
+
         </div>
         
         <!-- Results container -->
@@ -354,15 +354,12 @@
                 
                 <!-- AI analysis card -->
                 <div class="result-card ai-card">
-<<<<<<< HEAD
                     <h2 class="text-xl font-bold mb-4 flex items-center">
                         <i class="fas fa-robot text-primary-600 dark:text-primary-400 mr-2"></i> AI Security Analysis
                     </h2>
                     <div class="deepseek-output p-4 bg-gray-50 dark:bg-dark-900 rounded-lg"></div>
-=======
                     <h2><i class="fas fa-robot"></i> AI Security Analysis</h2>
                     <div class="ai-output"></div>
->>>>>>> 81b10fc7
                 </div>
                 
                 <!-- Vulnerability card -->
@@ -403,17 +400,17 @@
                             </div>
                             
                             <div class="unique-feature-card">
-<<<<<<< HEAD
+
                                 <div class="icon w-12 h-12 bg-primary-100 dark:bg-primary-900/30 rounded-full flex items-center justify-center mb-4">
                                     <i class="fas fa-brain text-primary-600 dark:text-primary-400 text-xl"></i>
                                 </div>
                                 <h3 class="text-lg font-semibold mb-2">DeepSeek AI Analysis</h3>
                                 <p class="text-sm text-gray-600 dark:text-gray-400">Uses advanced AI to detect subtle patterns and weaknesses that traditional analyzers miss.</p>
-=======
+
                                 <div class="icon"><i class="fas fa-brain"></i></div>
                                 <h3>Advanced AI Analysis</h3>
                                 <p>Uses sophisticated neural networks to detect subtle patterns and weaknesses that traditional analyzers miss.</p>
->>>>>>> 81b10fc7
+
                             </div>
                             
                             <div class="unique-feature-card">
@@ -438,13 +435,13 @@
         </div>
         
         <!-- Footer -->
-<<<<<<< HEAD
+
         <div class="footer mt-12 text-center text-sm text-gray-600 dark:text-gray-400">
             <p>Powered by DeepSeek AI and Machine Learning</p>
-=======
+
         <div class="footer">
             <p>Powered by Advanced Neural Networks and Machine Learning</p>
->>>>>>> 81b10fc7
+
             <p>Uses the complete RockYou dataset (14.3 million leaked passwords) for comprehensive analysis</p>
         </div>
     </div>
