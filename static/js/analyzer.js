// Password Analyzer - Main JS File

document.addEventListener('DOMContentLoaded', function () {
    const passwordInput = document.getElementById('passwordInput');
    const togglePassword = document.getElementById('togglePassword');
    const analyzeBtn = document.getElementById('analyzeBtn');
    const resultsContainer = document.getElementById('resultsContainer');
    const loadingIndicator = document.getElementById('loading');

    // Setup password visibility toggle
    togglePassword.addEventListener('click', function () {
        const type = passwordInput.getAttribute('type') === 'password' ? 'text' : 'password';
        passwordInput.setAttribute('type', type);
        togglePassword.textContent = type === 'password' ? 'Show' : 'Hide';
    });

    // Analyze password on button click
    analyzeBtn.addEventListener('click', function () {
        analyzePassword();
    });

    // Analyze on Enter key
    passwordInput.addEventListener('keyup', function (event) {
        if (event.key === 'Enter') {
            analyzePassword();
        }
    });

    // Copy improved password functionality
    document.addEventListener('click', function (e) {
        if (e.target && e.target.id === 'copyImproved') {
            const improvedPassword = document.getElementById('improvedPassword').textContent;
            navigator.clipboard.writeText(improvedPassword).then(() => {
                e.target.textContent = 'Copied!';
                setTimeout(() => {
                    e.target.textContent = 'Copy';
                }, 2000);
            });
        }
    });

    // Main password analysis function
    function analyzePassword() {
        const password = passwordInput.value.trim();

        if (!password) {
            alert('Please enter a password to analyze');
            return;
        }

        // Show loading indicator
        resultsContainer.classList.add('hidden');
        loadingIndicator.classList.remove('hidden');

        // Send password to server for analysis
        fetch('/analyze', {
            method: 'POST',
            headers: {
                'Content-Type': 'application/json',
            },
            body: JSON.stringify({ password: password }),
        })
            .then(response => response.json())
            .then(data => {
                // Hide loading indicator
                loadingIndicator.classList.add('hidden');
                resultsContainer.classList.remove('hidden');

                // Update UI with results
                updateResults(data, password);

                // Generate and display password mutations
                displayPasswordMutations(password);
            })
            .catch(error => {
                console.error('Error:', error);
                loadingIndicator.classList.add('hidden');
                alert('An error occurred during analysis. Please try again.');
            });
    }

    // Update UI with analysis results
    function updateResults(data, originalPassword) {
        // Strength meter
        const scoreValue = document.getElementById('scoreValue');
        const meterFill = document.querySelector('.meter-fill');
        scoreValue.textContent = data.score;
        meterFill.style.width = `${data.score}%`;

        // Get human-readable color based on score
        let scoreColor = '#ff4444'; // Red - default/poor
        if (data.score > 80) {
            scoreColor = '#44ff44'; // Green - excellent
        } else if (data.score > 60) {
            scoreColor = '#44ffff'; // Cyan - good
        } else if (data.score > 40) {
            scoreColor = '#ffff44'; // Yellow - fair
        }
        meterFill.style.backgroundColor = scoreColor;

        // Improved password
        document.getElementById('improvedPassword').textContent = data.improved_password;
        document.getElementById('improvementReasoning').innerHTML = `<h3>Why This Is Better</h3><p>${data.improvement_reason}</p>`;

        // Crack time
        document.getElementById('crackTimeValue').textContent = data.crack_time.human;

        // Update crack time table
        const attackTable = document.getElementById('attackTable');
        attackTable.innerHTML = `
            <tr>
                <th>Attack Vector</th>
                <th>Estimated Time</th>
            </tr>
        `;

        for (const [attackName, timeValue] of Object.entries(data.crack_time.attack_times)) {
            const row = document.createElement('tr');
            row.innerHTML = `
                <td>${formatAttackName(attackName)}</td>
                <td>${timeValue}</td>
            `;
            attackTable.appendChild(row);
        }

        // Show RockYou warning if password is in the database
        const inCommonDbWarning = document.getElementById('inCommonDb');
        if (data.in_common_db) {
            inCommonDbWarning.classList.remove('hidden');
        } else {
            inCommonDbWarning.classList.add('hidden');
        }

        // Add future security prediction
        addFutureSecurityPrediction(data.crack_time);

        // Entropy
        document.getElementById('entropyValue').textContent = data.entropy.toFixed(2);
        document.getElementById('bitsExplanation').textContent = getBitsExplanation(data.entropy);

        // AI Analysis
<<<<<<< HEAD
        document.querySelector('.deepseek-output').innerHTML = data.ai_analysis;

=======
        document.querySelector('.ai-output').innerHTML = data.ai_analysis;
        
>>>>>>> 81b10fc7
        // Vulnerability breakdown
        const vulnBreakdown = document.getElementById('vulnerabilityBreakdown');
        vulnBreakdown.innerHTML = '';

        for (const [vulnerability, details] of Object.entries(data.vulnerabilities)) {
            const vulnCard = document.createElement('div');
            vulnCard.className = 'suggestion';
            vulnCard.innerHTML = `
                <h3>${vulnerability}</h3>
                <p>${details.description}</p>
                ${details.severity ? `<div class="warning">Severity: ${details.severity}</div>` : ''}
            `;
            vulnBreakdown.appendChild(vulnCard);
        }

        // Visualize password patterns
        visualizePasswordPatterns(originalPassword);

        // Update all visualizations with pattern data
        // Add password length to pattern data for chart calculations
        data.pattern_data.password_length = originalPassword.length;
        updateCharts(data.pattern_data);
    }

    // Helper for formatting attack vector names
    function formatAttackName(name) {
        return name
            .replace(/_/g, ' ')
            .replace(/\b\w/g, letter => letter.toUpperCase());
    }

    // Helper for entropy explanation
    function getBitsExplanation(entropy) {
        if (entropy < 40) return 'Very weak - easily cracked';
        if (entropy < 60) return 'Weak - vulnerable to determined attackers';
        if (entropy < 80) return 'Moderate - sufficient for most personal use';
        if (entropy < 100) return 'Strong - good for sensitive accounts';
        return 'Very strong - excellent security';
    }

    // NEW FEATURE: Predictive Security Timeline
    function addFutureSecurityPrediction(crackTimeData) {
        // Only add this feature to the crack time card
        const crackTimeCard = document.querySelector('.crack-time-card');

        // Create container if it doesn't exist
        let predictionContainer = document.getElementById('futurePrediction');
        if (!predictionContainer) {
            predictionContainer = document.createElement('div');
            predictionContainer.id = 'futurePrediction';
            predictionContainer.className = 'future-prediction';

            // Add to crack time card
            crackTimeCard.appendChild(predictionContainer);

            // Add heading
            const heading = document.createElement('h3');
            heading.textContent = 'Future Security Prediction';
            crackTimeCard.insertBefore(heading, predictionContainer);
        }

        // Parse human-readable crack time for baseline
        let baselineYears = 0;
        const crackTimeStr = document.getElementById('crackTimeValue').textContent;

        if (crackTimeStr.includes('centuries')) {
            baselineYears = parseFloat(crackTimeStr) * 100;
        } else if (crackTimeStr.includes('years')) {
            baselineYears = parseFloat(crackTimeStr);
        } else if (crackTimeStr.includes('months')) {
            baselineYears = parseFloat(crackTimeStr) / 12;
        } else if (crackTimeStr.includes('weeks')) {
            baselineYears = parseFloat(crackTimeStr) / 52;
        } else if (crackTimeStr.includes('days')) {
            baselineYears = parseFloat(crackTimeStr) / 365;
        } else {
            baselineYears = 0; // Instantly crackable
        }

        // Calculate future predictions based on Moore's Law (doubling of computing power every ~18 months)
        // This means cracking time is cut in half every 18 months
        const predictions = [
            { year: 'Now (2024)', yearsFromNow: 0, factor: 1 },
            { year: '2025', yearsFromNow: 1, factor: 0.65 },
            { year: '2027', yearsFromNow: 3, factor: 0.35 },
            { year: 'Quantum Era', yearsFromNow: 10, factor: 0.01 }
        ];

        // Determine status for each time period
        predictions.forEach(prediction => {
            const adjustedYears = baselineYears * prediction.factor;

            if (adjustedYears > 10) {
                prediction.status = 'safe';
                prediction.statusText = 'Safe';
            } else if (adjustedYears > 1) {
                prediction.status = 'at-risk';
                prediction.statusText = 'At Risk';
            } else {
                prediction.status = 'vulnerable';
                prediction.statusText = 'Vulnerable';
            }

            // Format the adjusted time
            if (adjustedYears >= 100) {
                prediction.timeText = `${Math.floor(adjustedYears / 100)} centuries`;
            } else if (adjustedYears >= 1) {
                prediction.timeText = `${Math.floor(adjustedYears)} years`;
            } else if (adjustedYears >= 1 / 12) {
                prediction.timeText = `${Math.floor(adjustedYears * 12)} months`;
            } else if (adjustedYears >= 1 / 52) {
                prediction.timeText = `${Math.floor(adjustedYears * 52)} weeks`;
            } else if (adjustedYears >= 1 / 365) {
                prediction.timeText = `${Math.floor(adjustedYears * 365)} days`;
            } else {
                prediction.timeText = 'Instant';
            }
        });

        // Create HTML for the prediction timeline
        let html = `
        <p>As computing power increases over time, passwords become easier to crack. 
        Here's how your password security might change in the future:</p>
        <div class="prediction-timeline">
        `;

        predictions.forEach(prediction => {
            html += `
            <div class="prediction-point">
                <div class="prediction-year">${prediction.year}</div>
                <div class="prediction-status ${prediction.status}">${prediction.statusText}</div>
                <div class="prediction-time">${prediction.timeText}</div>
            </div>
            `;
        });

        html += `<div class="prediction-line"></div></div>`;

        html += `<p class="mutation-explanation">This prediction is based on Moore's Law of computing power doubling approximately every 18 months, 
        and the potential future development of quantum computing technology.</p>`;

        predictionContainer.innerHTML = html;
    }

    // NEW FEATURE: Password pattern visualization
    function visualizePasswordPatterns(password) {
        // Create visualization container if it doesn't exist
        let patternContainer = document.getElementById('patternVisualization');
        if (!patternContainer) {
            patternContainer = document.createElement('div');
            patternContainer.id = 'patternVisualization';
            patternContainer.className = 'pattern-visualization';

            const vulnerabilityCard = document.querySelector('.vulnerability-card');
            vulnerabilityCard.insertBefore(patternContainer, vulnerabilityCard.firstChild);

            // Add heading
            const heading = document.createElement('h3');
            heading.textContent = 'Password Pattern Analysis';
            vulnerabilityCard.insertBefore(heading, patternContainer);
        }

        // Define pattern detection functions
        const patterns = {
            'digits': /\d/g,
            'uppercase': /[A-Z]/g,
            'lowercase': /[a-z]/g,
            'special': /[^a-zA-Z0-9]/g,
            'repeating': /(.)\\1+/g,
            'sequential': /(?:abc|bcd|cde|def|efg|fgh|ghi|hij|ijk|jkl|klm|lmn|mno|nop|opq|pqr|qrs|rst|stu|tuv|uvw|vwx|wxy|xyz|012|123|234|345|456|567|678|789)/gi,
            'keyboard': /(?:qwe|wer|ert|rty|tyu|yui|uio|iop|asd|sdf|dfg|fgh|ghj|hjk|jkl|zxc|xcv|cvb|vbn|bnm)/gi
        };

        // Create HTML for visualization
        let html = '<div class="pattern-chars">';

        for (let i = 0; i < password.length; i++) {
            const char = password[i];
            const classes = [];

            // Determine character classes
            if (/\d/.test(char)) classes.push('digit-char');
            if (/[A-Z]/.test(char)) classes.push('uppercase-char');
            if (/[a-z]/.test(char)) classes.push('lowercase-char');
            if (/[^a-zA-Z0-9]/.test(char)) classes.push('special-char');

            // Check for patterns in surrounding context
            for (const [patternName, regex] of Object.entries(patterns)) {
                const subStr = password.substring(Math.max(0, i - 2), Math.min(password.length, i + 3));
                if (regex.test(subStr)) {
                    classes.push(`${patternName}-pattern`);
                    break;
                }
            }

            html += `<span class="${classes.join(' ')}">${char}</span>`;
        }

        html += '</div>';

        // Add legend
        html += `
        <div class="pattern-legend">
            <div><span class="legend-item digit-char"></span> Digits</div>
            <div><span class="legend-item uppercase-char"></span> Uppercase</div>
            <div><span class="legend-item lowercase-char"></span> Lowercase</div>
            <div><span class="legend-item special-char"></span> Special</div>
            <div><span class="legend-item sequential-pattern"></span> Sequential</div>
            <div><span class="legend-item keyboard-pattern"></span> Keyboard Pattern</div>
        </div>
        `;

        patternContainer.innerHTML = html;
    }

    // NEW FEATURE: Password mutation testing
    function displayPasswordMutations(password) {
        // Create mutations container if it doesn't exist
        let mutationsContainer = document.getElementById('passwordMutations');
        if (!mutationsContainer) {
            mutationsContainer = document.createElement('div');
            mutationsContainer.id = 'passwordMutations';
            mutationsContainer.className = 'password-mutations';

            // Add to improvement card
            const improvementCard = document.querySelector('.improvement-card');
            improvementCard.appendChild(mutationsContainer);

            // Add heading
            const heading = document.createElement('h3');
            heading.textContent = 'Password Variation Analysis';
            improvementCard.insertBefore(heading, mutationsContainer);
        }

        // Generate common mutations
        const mutations = [
            { name: 'Add year', password: `${password}2024` },
            { name: 'Add special char', password: `${password}!` },
            { name: 'Capitalize first letter', password: password.charAt(0).toUpperCase() + password.slice(1) },
            { name: 'Add number at end', password: `${password}123` },
            { name: 'Replace letters with numbers', password: password.replace(/a/gi, '4').replace(/e/gi, '3').replace(/i/gi, '1').replace(/o/gi, '0') }
        ];

        // Analyze mutations on the client side (simplified analysis)
        mutations.forEach(mutation => {
            // Simple entropy calculation
            let entropy = 0;
            const length = mutation.password.length;

            let charsetSize = 0;
            if (/[a-z]/.test(mutation.password)) charsetSize += 26;
            if (/[A-Z]/.test(mutation.password)) charsetSize += 26;
            if (/[0-9]/.test(mutation.password)) charsetSize += 10;
            if (/[^a-zA-Z0-9]/.test(mutation.password)) charsetSize += 33;

            entropy = Math.log2(Math.pow(charsetSize, length));
            mutation.entropy = entropy.toFixed(1);

            // Simplified score 
            mutation.score = Math.min(100, Math.floor(entropy * 2));

            // Color based on score
            if (mutation.score > 80) {
                mutation.color = '#44ff44';
            } else if (mutation.score > 60) {
                mutation.color = '#44ffff';
            } else if (mutation.score > 40) {
                mutation.color = '#ffff44';
            } else {
                mutation.color = '#ff4444';
            }
        });

        // Create HTML table for mutations
        let html = `
        <table class="mutations-table">
            <tr>
                <th>Variation Type</th>
                <th>Modified Password</th>
                <th>Strength</th>
                <th>Entropy</th>
            </tr>
        `;

        mutations.forEach(mutation => {
            html += `
            <tr>
                <td>${mutation.name}</td>
                <td><code>${mutation.password}</code></td>
                <td>
                    <div class="mini-meter">
                        <div class="mini-meter-fill" style="width: ${mutation.score}%; background-color: ${mutation.color}"></div>
                    </div>
                </td>
                <td>${mutation.entropy} bits</td>
            </tr>
            `;
        });

        html += '</table>';
        html += `<p class="mutation-explanation">Common password variations are often the first things attackers try. 
                Even a strong base password can become vulnerable with predictable modifications.</p>`;

        mutationsContainer.innerHTML = html;
    }
}); <|MERGE_RESOLUTION|>--- conflicted
+++ resolved
@@ -139,13 +139,10 @@
         document.getElementById('bitsExplanation').textContent = getBitsExplanation(data.entropy);
 
         // AI Analysis
-<<<<<<< HEAD
         document.querySelector('.deepseek-output').innerHTML = data.ai_analysis;
 
-=======
         document.querySelector('.ai-output').innerHTML = data.ai_analysis;
         
->>>>>>> 81b10fc7
         // Vulnerability breakdown
         const vulnBreakdown = document.getElementById('vulnerabilityBreakdown');
         vulnBreakdown.innerHTML = '';
